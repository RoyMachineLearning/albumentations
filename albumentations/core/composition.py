--- conflicted
+++ resolved
@@ -7,12 +7,8 @@
 
 from albumentations.augmentations.keypoints_utils import convert_keypoints_from_albumentations, filter_keypoints, \
     convert_keypoints_to_albumentations, check_keypoints
-<<<<<<< HEAD
-from albumentations.core.schedule import Schedule
-=======
 from albumentations.core.serialization import SerializableMeta
 from albumentations.core.six import add_metaclass
->>>>>>> 2e25667f
 from albumentations.core.transforms_interface import DualTransform
 from albumentations.core.utils import format_args
 from albumentations.imgaug.transforms import DualIAATransform
@@ -68,21 +64,6 @@
     def __getitem__(self, item):
         return self.transforms[item]
 
-<<<<<<< HEAD
-    def reset(self):
-        if isinstance(self.p, Schedule):
-            self.p.reset()
-
-        for t in self.transforms:
-            t.reset()
-
-    def step(self, current_step=None):
-        if isinstance(self.p, Schedule):
-            self.p.step(current_step)
-
-        for t in self.transforms:
-            t.step(current_step)
-=======
     def __repr__(self):
         return self.indented_repr()
 
@@ -109,7 +90,6 @@
             'p': self.p,
             'transforms': [t._to_dict() for t in self.transforms],
         }
->>>>>>> 2e25667f
 
     def add_targets(self, additional_targets):
         if additional_targets:
@@ -180,13 +160,8 @@
 
         self.add_targets(additional_targets)
 
-<<<<<<< HEAD
-    def __call__(self, **data):
-        need_to_run = random.random() < float(self.p)
-=======
     def __call__(self, force_apply=False, **data):
         need_to_run = force_apply or random.random() < self.p
->>>>>>> 2e25667f
         transforms = self.transforms if need_to_run else find_always_apply_transforms(self.transforms)
         dual_start_end = None
         if self.params[self.bboxes_name] or self.params[self.keypoints_name]:
@@ -310,21 +285,8 @@
         s = sum(transforms_ps)
         self.transforms_ps = [t / s for t in transforms_ps]
 
-<<<<<<< HEAD
-    def step(self, current_step=None):
-        for t in self.transforms:
-            t.step(current_step)
-
-        transforms_ps = [float(t.p) for t in self.transforms]
-        s = sum(transforms_ps)
-        self.transforms_ps = [t / s for t in transforms_ps]
-
-    def __call__(self, **data):
-        if random.random() < float(self.p):
-=======
     def __call__(self, force_apply=False, **data):
         if force_apply or random.random() < self.p:
->>>>>>> 2e25667f
             random_state = np.random.RandomState(random.randint(0, 2 ** 32 - 1))
             t = random_state.choice(self.transforms, p=self.transforms_ps)
             data = t(force_apply=True, **data)
@@ -333,10 +295,6 @@
 
 class OneOrOther(BaseCompose):
 
-<<<<<<< HEAD
-    def __call__(self, **data):
-        return self.transforms[0](**data) if random.random() < float(self.p) else self.transforms[-1](**data)
-=======
     def __init__(self, first=None, second=None, transforms=None, p=0.5):
         if transforms is None:
             transforms = [first, second]
@@ -346,5 +304,4 @@
         if random.random() < self.p:
             return self.transforms[0](force_apply=True, **data)
         else:
-            return self.transforms[-1](force_apply=True, **data)
->>>>>>> 2e25667f
+            return self.transforms[-1](force_apply=True, **data)